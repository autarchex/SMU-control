#!/usr/bin/env python
#
#PCM (pulse code modulation) script to dump a list of voltages to SMU.
#Roop 20170622

import sys, argparse, logging
from os import listdir
from decimal import Decimal
from instruments import B2901A      #instruments.py


# Gather our code in a main() function
def main(args, loglevel):
    logging.basicConfig(format="%(levelname)s: %(message)s", level=loglevel)

    devices = listdir("/dev/")           #get listing of contents of /dev directory
    usbtmcdevices = list(s for s in devices if "usbtmc" in s)  #list all usbtmc* filenames in /dev

    if len(usbtmcdevices) < 1:
        logging.info("No USB TMC devices found; exiting.")
        return
    logging.debug("Found:" + str(usbtmcdevices))
    devicepath = "/dev/" + usbtmcdevices[0] #select first available match
    logging.debug("Selecting:" + str(devicepath))

    smu = B2901A(devicepath)
    smu.reset()

    lineNumber = 0
    repeat = 0
    timeVoltagePairs = []
    for line in args.infile.readlines():
        lineNumber = lineNumber + 1
        linevalues = line.split()    #remove whitespace, split on commas
        if len(linevalues) < 2:             #must have at least two items
            logging.debug("Skipped input line " + str(lineNumber) + ", insufficient input: " + str(linevalues))
            continue
        if 'R' in linevalues[0]:                    #look for R followed by a number
            repeat = int(linevalues[1])             #this signifies a waveform repeat
            logging.debug("Found repeat instruction, R= " + str(repeat) + " on line " + str(lineNumber))
            continue
        timeVoltagePairs.append([Decimal(linevalues[0]), Decimal(linevalues[1])])    #save pair
    logging.info("Processed " + str(lineNumber) + " lines of input.")

    #Assemble waveform as list of voltages using one common timebase
    tstep = findCommonTimeStep(timeVoltagePairs)    #find common timebase
    logging.info("Using timebase of " + str(tstep) + " s.")
    voltage_list = []
    for [t,v] in timeVoltagePairs:
        copies = int(t / tstep)     #should always be an even division
        for n in range(copies):
            voltage_list.append(v)  #duplicate v in list appropriate number or times for this timebase
    logging.debug("voltage_list follows:")
    logging.debug(str(voltage_list))

    #Execute sweep on instrument once, then repeat correct number of times.
    logging.info("Executing sweep 1 of " + str(repeat + 1))
    smu.performVoltageListSweep(voltage_list, tstep, compliance=0.1)
    for n in range(repeat):
        logging.info("Executing sweep " + str(n+1) + " of " + str(repeat + 1))
        smu.initiate()          #repeat last sweep operation with same settings
    logging.info("Done.")
    smu.enableOutput(False)


    smu.enableOutput(False)


def findCommonTimeStep(tv):
    """Takes list of time,value Decimal pairs. Returns a time step which is the
    largest time step that can be used to exactly represent all of the pairs in
    the input list."""
    import functools        #needed for reduce()
    def gcd(a,b):           #greatest common denominator of 2 integers
        while b:
            a,b = b, a % b
        return a
    def lcm(a,b):           #least common multiple of two integers
        return a * b // gcd(a,b)
    def lcmm(arglist):      #least common multiple of a list of integers
        return functools.reduce(lcm, arglist)
    times = [t for [t,v] in tv]     #extract list of times
    denominators = [t.as_integer_ratio()[1] for t in times]     #get integer representation denominator of each
    logging.debug("Denominators: " + str(denominators))
    lcm_denom = lcmm(denominators) #LCM of list of denominators
    tstep = Decimal('1') / Decimal(lcm_denom)
    return tstep


<<<<<<< HEAD
=======




>>>>>>> 229d6ddc

# Process arguments on command line and execute main()
if __name__ == '__main__':
    parser = argparse.ArgumentParser(
        description = "Sends PCM data to a B2901A SMU.",
        epilog = "Expected input format is a comma-separated or space-separated \
                  list of symbol pairs, one pair per line.  If the first symbol \
                  is a number, it is a time in seconds and the second symbol is \
                  a voltage.  If the first symbol is 'R', the second symbol is \
                  a number of repetitions to apply to the waveform. "
        )
    # TODO Specify your real parameters here.
    parser.add_argument( "infile",
        nargs='?', type=argparse.FileType('r'), default=sys.stdin,
        help="Input PCM file (or standard input if ommitted)",
        metavar = "input file")

    parser.add_argument( "--verbose", "-v",
        help="increase output verbosity",
        action="store_true")
    args = parser.parse_args()

    # Setup logging
    if args.verbose:
        loglevel = logging.DEBUG
    else:
        loglevel = logging.INFO
    #run main function
    main(args, loglevel)<|MERGE_RESOLUTION|>--- conflicted
+++ resolved
@@ -63,9 +63,6 @@
     smu.enableOutput(False)
 
 
-    smu.enableOutput(False)
-
-
 def findCommonTimeStep(tv):
     """Takes list of time,value Decimal pairs. Returns a time step which is the
     largest time step that can be used to exactly represent all of the pairs in
@@ -87,13 +84,10 @@
     return tstep
 
 
-<<<<<<< HEAD
-=======
 
 
 
 
->>>>>>> 229d6ddc
 
 # Process arguments on command line and execute main()
 if __name__ == '__main__':
